--- conflicted
+++ resolved
@@ -24,24 +24,6 @@
 
 @bp.route('/', methods=['POST'])
 def create_document():
-<<<<<<< HEAD
-    """Create a new document"""
-    data = request.get_json()
-    
-    if not data or not all(k in data for k in ('user_id', 'filename')):
-        return jsonify({'error': 'Missing required fields'}), 400
-    
-    document = Document(
-        user_id=data['user_id'],
-        filename=data['filename'],
-        file_path=data.get('file_path')
-    )
-    
-    db.session.add(document)
-    db.session.commit()
-    
-    return jsonify(document.to_dict()), 201
-=======
     """Create a new document (supports file upload via multipart/form-data or JSON)"""
     if request.content_type and request.content_type.startswith('multipart/form-data'):
         # Handle file upload
@@ -81,7 +63,6 @@
         db.session.add(document)
         db.session.commit()
         return jsonify(document.to_dict()), 201
->>>>>>> 7ae7d01b
 
 @bp.route('/<int:document_id>', methods=['PUT'])
 def update_document(document_id):
